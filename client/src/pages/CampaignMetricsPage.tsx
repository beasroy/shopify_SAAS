import { useState, useEffect, useCallback } from "react";
import { useNavigate } from 'react-router-dom';
import axios from "axios";
import { format } from "date-fns";
import { BriefcaseBusiness, RefreshCw, ChevronDown, CalendarDays, IndianRupee, TrendingUp } from "lucide-react";
import { DateRange } from "react-day-picker";
import { Button } from "@/components/ui/button";
import {
  DropdownMenu,
  DropdownMenuContent,
  DropdownMenuItem,
  DropdownMenuTrigger
} from "@/components/ui/dropdown-menu";
import { Table, TableBody, TableCell, TableHeader, TableRow } from "@/components/ui/table";
import { ScrollArea } from "@/components/ui/scroll-area";
import {
  Card,
  CardHeader,
  CardTitle,
  CardDescription,
  CardContent,
} from "@/components/ui/card";
import { TableSkeleton } from "@/components/dashboard_component/TableSkeleton";
import CollapsibleSidebar from "@/Dashboard/CollapsibleSidebar";
import { DatePickerWithRange } from "@/components/dashboard_component/DatePickerWithRange";
import { useBrand } from '@/context/BrandContext';
import { MagnifyingGlassIcon } from "@radix-ui/react-icons";

// Facebook and Google Logos (SVGs)
const FacebookLogo = () => (
  <svg viewBox="0 0 24 24" style={{ height: '1.25rem', width: '1.25rem', fill: '#1877F2' }}>
    <path d="M24 12.073c0-6.627-5.373-12-12-12s-12 5.373-12 12c0 5.99 4.388 10.954 10.125 11.854v-8.385H7.078v-3.47h3.047V9.43c0-3.007 1.792-4.669 4.533-4.669 1.312 0 2.686.235 2.686.235v2.953H15.83c-1.491 0-1.956.925-1.956 1.874v2.25h3.328l-.532 3.47h-2.796v8.385C19.612 23.027 24 18.062 24 12.073z" />
  </svg>
);

const GoogleLogo = () => (
  <svg viewBox="0 0 24 24" style={{ height: '1.25rem', width: '1.25rem' }}>
    <path d="M13.5437 4.24116L13.5441 4.24138C13.904 4.43971 14.2179 4.70303 14.4689 5.01529C14.7198 5.3275 14.903 5.68264 15.009 6.0601L15.4904 5.92486L15.009 6.0601C15.115 6.43752 15.1422 6.83078 15.0891 7.21776C15.0361 7.60457 14.9038 7.97861 14.6989 8.31855C14.6988 8.31873 14.6987 8.31891 14.6986 8.3191L8.41444 18.701C7.9918 19.3741 7.30557 19.868 6.49825 20.0687C5.68937 20.2699 4.83087 20.1586 4.10949 19.7614C3.38872 19.3646 2.86649 18.7168 2.64727 17.9633C2.42868 17.212 2.5264 16.4083 2.92214 15.7226L9.20689 5.33823C9.20695 5.33813 9.20702 5.33802 9.20708 5.33792C9.62451 4.65082 10.3142 4.14383 11.1301 3.93599C11.9464 3.72804 12.8151 3.83872 13.5437 4.24116Z" fill="#FFB70A" stroke="#FFB70A"></path>
    <path d="M21.5404 15.4544L15.24 5.04127C14.7453 4.25097 13.9459 3.67817 13.0138 3.44633C12.0817 3.21448 11.0917 3.34215 10.2572 3.80182C9.4226 4.26149 8.8103 5.01636 8.55224 5.90372C8.29418 6.79108 8.41102 7.73988 8.87757 8.54562L15.178 18.9587C15.6726 19.749 16.4721 20.3218 17.4042 20.5537C18.3362 20.7855 19.3262 20.6579 20.1608 20.1982C20.9953 19.7385 21.6076 18.9836 21.8657 18.0963C22.1238 17.2089 22.0069 16.2601 21.5404 15.4544Z" fill="#3B8AD8"></path>
    <path d="M9.23018 16.2447C9.07335 15.6884 8.77505 15.1775 8.36166 14.7572C7.94827 14.3369 7.43255 14.0202 6.86011 13.835C6.28768 13.6499 5.67618 13.6021 5.07973 13.6958C4.48328 13.7895 3.92026 14.0219 3.44049 14.3723C2.96071 14.7227 2.57898 15.1804 2.32906 15.7049C2.07914 16.2294 1.96873 16.8045 2.00762 17.3794C2.0465 17.9542 2.23347 18.5111 2.55199 19.0007C2.8705 19.4902 3.31074 19.8975 3.83376 20.1863C4.46363 20.5354 5.1882 20.6983 5.91542 20.6542C6.64264 20.6101 7.33969 20.361 7.91802 19.9386C8.49636 19.5162 8.92988 18.9395 9.16351 18.2817C9.39715 17.624 9.42035 16.915 9.23018 16.2447Z" fill="#2CAA14"></path>
  </svg>
);

// Interface definitions
interface PurchaseRoas {
  value: string;
}

interface BaseCampaignMetric {
  spend: string;
}

interface GoogleCampaignMetric extends BaseCampaignMetric {
  campaignName: string;
  roas: string;
}

interface FacebookCampaignMetric extends BaseCampaignMetric {
  campaign_name: string;
  purchase_roas: PurchaseRoas[];
}

interface DisplayCampaignMetric {
  campaignName: string;
  spend: string;
  roas: string;
}

interface SummaryMetrics {
  totalSpend: number;
  averageRoas: number;
}

interface GoogleData {
  adAccountName: string;
  campaignData: GoogleCampaignMetric[];
}

interface FacebookAccount {
  account_name: string;
  campaigns: FacebookCampaignMetric[];
}

// Helper function to format values
const formatValue = (value: string | number | null): string => {
  if (value === null || value === undefined) return '₹0.00';
  const numberValue = typeof value === 'string' ? parseFloat(value) : value;
  if (isNaN(numberValue)) return '₹0.00';
  return numberValue.toLocaleString('en-IN', {
    style: 'currency',
    currency: 'INR',
    minimumFractionDigits: 2,
  });
};

// Helper function to format date
const formatDate = (dateString: string) => {
  if (!dateString) return '';
  const date = new Date(dateString);
  return date.toLocaleDateString('en-IN', {
    day: 'numeric',
    month: 'short',
    year: 'numeric'
  });
};

// MetricsCards Component
const MetricsCards: React.FC<{
  summaryMetrics: SummaryMetrics;
  startDate: string;
  endDate: string;
}> = ({ summaryMetrics, startDate, endDate }) => (
  <div className="grid grid-cols-2 gap-6 mb-6">
    <Card className="transition-all duration-200 hover:shadow-lg hover:scale-105 hover:border-blue-600">
      <CardHeader>
        <div className="flex items-center space-x-2">
          <IndianRupee className="h-5 w-5 text-black-500" />
          <CardTitle>Total Spend</CardTitle>
        </div>
        <CardDescription className="flex items-center mt-1">
          <CalendarDays className="h-3 w-3 mr-1" />
          {formatDate(startDate)} - {formatDate(endDate)}
        </CardDescription>
      </CardHeader>
      <CardContent>
        <div className="space-y-1">
          <p className="text-3xl font-bold text-black-600">
            {formatValue(summaryMetrics.totalSpend)}
          </p>
        </div>
      </CardContent>
    </Card>
    
    <Card className="transition-all duration-200 hover:shadow-lg hover:scale-105 hover:border-blue-600">
      <CardHeader>
        <div className="flex items-center space-x-2">
          <TrendingUp className="h-5 w-5 text-black-500" />
          <CardTitle>Average ROAS</CardTitle>
        </div>
        <CardDescription className="flex items-center mt-1">
          <CalendarDays className="h-3 w-3 mr-1" />
          {formatDate(startDate)} - {formatDate(endDate)}
        </CardDescription>
      </CardHeader>
      <CardContent>
        <div className="space-y-1">
          <p className="text-3xl font-bold text-black-600">
            {summaryMetrics.averageRoas.toFixed(2)}
          </p>
        </div>
      </CardContent>
    </Card>
  </div>
);

<<<<<<< HEAD
// MetricsTable Component
const MetricsTable: React.FC<{
  campaigns: DisplayCampaignMetric[];
  isLoading: boolean;
}> = ({ campaigns, isLoading }) => (
  <Card>
    <CardContent className="p-0">
      <ScrollArea className="h-[300px] rounded-lg">
        {isLoading ? (
          <TableSkeleton />
        ) : (
          <Table>
            <TableHeader className="sticky top-0 bg-gray-100 z-10">
              <TableRow>
                <TableCell className="font-semibold">Campaign Name</TableCell>
                <TableCell className="font-semibold">Spend</TableCell>
                <TableCell className="font-semibold">ROAS</TableCell>
              </TableRow>
            </TableHeader>
            <TableBody>
              {campaigns.map((campaign, index) => (
                <TableRow key={index}>
                  <TableCell>{campaign.campaignName}</TableCell>
                  <TableCell>{formatValue(campaign.spend)}</TableCell>
                  <TableCell>{campaign.roas}</TableCell>
                </TableRow>
              ))}
            </TableBody>
          </Table>
        )}
      </ScrollArea>
    </CardContent>
  </Card>
);

// Main Component
=======
  return (
    <div className="grid grid-cols-2 gap-6 mb-6">
      <Card className="transition-all duration-200 hover:shadow-lg hover:scale-105 hover:border-blue-600">
        <CardHeader>
          <div className="flex items-center space-x-2">
            <IndianRupee className="h-5 w-5 text-black-500" />
            <CardTitle>Total Spend</CardTitle>
          </div>
          <CardDescription className="flex items-center mt-1">
            <CalendarDays className="h-3 w-3 mr-1" />
            {formatDate(startDate)} - {formatDate(endDate)}
          </CardDescription>
        </CardHeader>
        <CardContent>
          <div className="space-y-1">
            <p className="text-3xl font-bold text-[#071952]">
              {formatValue(summaryMetrics.totalSpend)}
            </p>
          </div>
        </CardContent>
      </Card>

      <Card className="transition-all duration-200 hover:shadow-lg hover:scale-105 hover:border-blue-600">
        <CardHeader>
          <div className="flex items-center space-x-2">
            <TrendingUp className="h-5 w-5 text-black-500" />
            <CardTitle>Average ROAS</CardTitle>
          </div>
          <CardDescription className="flex items-center mt-1">
            <CalendarDays className="h-3 w-3 mr-1" />
            {formatDate(startDate)} - {formatDate(endDate)}
          </CardDescription>
        </CardHeader>
        <CardContent>
          <div className="space-y-1">
            <p className="text-3xl font-bold text-[#071952]">
              {summaryMetrics.averageRoas.toFixed(2)}
            </p>
          </div>
        </CardContent>
      </Card>
    </div>
  );
};
>>>>>>> 578d4e40
const CampaignMetricsPage: React.FC = () => {
  // State Management
  const [date, setDate] = useState<DateRange | undefined>({
    from: new Date(new Date().getFullYear(), new Date().getMonth(), 1),
    to: new Date()
  });
  const [googleData, setGoogleData] = useState<GoogleData | null>(null);
  const [facebookData, setFacebookData] = useState<FacebookAccount[]>([]);
  const [selectedFacebookAccount, setSelectedFacebookAccount] = useState<string>("");
  const [isGoogleLoading, setIsGoogleLoading] = useState(false);
  const [isFacebookLoading, setIsFacebookLoading] = useState(false);
  const [searchTerm, setSearchTerm] = useState('');
  const [lastUpdated, setLastUpdated] = useState<Date | null>(null);

  const { selectedBrandId } = useBrand();
  const navigate = useNavigate();

  const startDate = format(date?.from || new Date(), "yyyy-MM-dd");
  const endDate = format(date?.to || new Date(), "yyyy-MM-dd");
  
  // API Base URL
  const baseURL = import.meta.env.PROD
    ? import.meta.env.VITE_API_URL
    : import.meta.env.VITE_LOCAL_API_URL;

  // Helper Functions
  const calculateSummaryMetrics = (campaigns: DisplayCampaignMetric[]): SummaryMetrics => ({
    totalSpend: campaigns.reduce((sum, item) => sum + parseFloat(item.spend || "0"), 0),
    averageRoas: campaigns.reduce((sum, item) => sum + parseFloat(item.roas || "0"), 0) / (campaigns.length || 1),
  });

  const filterCampaigns = (campaigns: DisplayCampaignMetric[]): DisplayCampaignMetric[] => {
    if (!searchTerm) return campaigns;
    return campaigns.filter(campaign =>
      campaign.campaignName.toLowerCase().includes(searchTerm.toLowerCase())
    );
  };

  // API Functions
  const fetchGoogleMetrics = useCallback(async () => {
    if (!selectedBrandId) return;
<<<<<<< HEAD
    
    setIsGoogleLoading(true);
=======

    setIsFacebookLoading(true);
>>>>>>> 578d4e40
    try {
      const response = await axios.post(
        `${baseURL}/api/metrics/googleCampaign/${selectedBrandId}`,
        { startDate, endDate },
        { withCredentials: true }
      );
      setGoogleData(response.data.data);
      setLastUpdated(new Date());
    } catch (error) {
      console.error('Error fetching Google metrics:', error);
      if (axios.isAxiosError(error) && error.response?.status === 401) {
        alert('Your session has expired. Please log in again.');
        navigate('/');
      }
    } finally {
      setIsGoogleLoading(false);
    }
  }, [selectedBrandId, startDate, endDate, navigate, baseURL]);

<<<<<<< HEAD
  const fetchFacebookMetrics = useCallback(async () => {
    if (!selectedBrandId) return;
    
    setIsFacebookLoading(true);
    try {
      const response = await axios.post(
        `${baseURL}/api/metrics/fbCampaign/${selectedBrandId}`,
        { startDate, endDate },
        { withCredentials: true }
      );
      
      setFacebookData(response.data.data);
      if (!selectedFacebookAccount && response.data.data.length > 0) {
        setSelectedFacebookAccount(response.data.data[0].account_name);
=======
  // const fetchGoogleMetrics = async () => {
  //   if (!selectedBrandId) return;

  //   try {
  //     const baseURL = import.meta.env.PROD
  //       ? import.meta.env.VITE_API_URL
  //       : import.meta.env.VITE_LOCAL_API_URL;

  //     const response = await axios.post(
  //       `${baseURL}/api/metrics/googleCampaign/${selectedBrandId}`,
  //       { startDate, endDate },
  //       { withCredentials: true }
  //     );

  //     setGoogleData(response.data.data);
  //   } catch (error) {
  //     console.error('Error fetching Google metrics:', error);
  //     if (axios.isAxiosError(error) && error.response?.status === 401) {
  //       alert('Your session has expired. Please log in again.');
  //       navigate('/');
  //     }
  //   }
  // };

  const fetchMetrics = useCallback(async () => {
    if (!selectedBrandId) return;

    setIsInitialLoading(true);
    try {
      const baseURL = import.meta.env.PROD
        ? import.meta.env.VITE_API_URL
        : import.meta.env.VITE_LOCAL_API_URL;

      const [googleResponse, facebookResponse] = await Promise.all([
        axios.post(`${baseURL}/api/metrics/googleCampaign/${selectedBrandId}`,
          { startDate, endDate },
          { withCredentials: true }
        ),
        axios.post(`${baseURL}/api/metrics/fbCampaign/${selectedBrandId}`,
          { startDate, endDate },
          { withCredentials: true }
        )
      ]);

      setGoogleData(googleResponse.data.data);
      setFacebookData(facebookResponse.data.data);

      // Set initial Facebook account if available and none selected
      if (facebookResponse.data.data.length > 0 && !selectedFacebookAccount) {
        setSelectedFacebookAccount(facebookResponse.data.data[0].account_name);
>>>>>>> 578d4e40
      }
      setLastUpdated(new Date());
    } catch (error) {
      console.error('Error fetching Facebook metrics:', error);
      if (axios.isAxiosError(error) && error.response?.status === 401) {
        alert('Your session has expired. Please log in again.');
        navigate('/');
      }
    } finally {
      setIsFacebookLoading(false);
    }
  }, [selectedBrandId, startDate, endDate, navigate, baseURL]);

  // Initial Data Load and Refresh
  useEffect(() => {
    const loadData = async () => {
      await Promise.all([fetchGoogleMetrics(), fetchFacebookMetrics()]);
    };

    loadData();
    const intervalId = setInterval(loadData, 5 * 60 * 1000);
    return () => clearInterval(intervalId);
  }, [fetchGoogleMetrics, fetchFacebookMetrics]);

  // Section Rendering Functions
  const renderGoogleMetrics = () => {
    if (!googleData) return null;

    const campaigns: DisplayCampaignMetric[] = googleData.campaignData.map(campaign => ({
      campaignName: campaign.campaignName,
      spend: campaign.spend,
      roas: campaign.roas
    }));

    const filteredCampaigns = filterCampaigns(campaigns);
    const summaryMetrics = calculateSummaryMetrics(filteredCampaigns);

    return (
      <div className="mb-4">
        <MetricsCards
          summaryMetrics={summaryMetrics}
          startDate={startDate}
          endDate={endDate}
        />
<<<<<<< HEAD
        <MetricsTable
          campaigns={filteredCampaigns}
          isLoading={isGoogleLoading}
        />
=======
        <Card>
          <CardContent className="p-0">
            <ScrollArea className="h-[300px] rounded-lg">
              {isLoading ? (
                <TableSkeleton />
              ) : (
                <Table>
                  <TableHeader className="sticky top-0 bg-cyan-800 text-white font-medium z-10">
                    <TableRow>
                      <TableCell className="font-semibold">Campaign Name</TableCell>
                      <TableCell className="font-semibold">Spend</TableCell>
                      <TableCell className="font-semibold">ROAS</TableCell>
                    </TableRow>
                  </TableHeader>
                  <TableBody>
                    {filteredCampaigns.map((campaign, index) => (
                      <TableRow key={index}>
                        <TableCell className="font-medium">{campaign.campaignName}</TableCell>
                        <TableCell>{formatValue(campaign.spend)}</TableCell>
                        <TableCell>{campaign.roas}</TableCell>
                      </TableRow>
                    ))}
                  </TableBody>
                </Table>
              )}
            </ScrollArea>
          </CardContent>
        </Card>
>>>>>>> 578d4e40
      </div>
    );
  };

  const renderFacebookMetrics = () => {
    if (!facebookData || facebookData.length === 0) {
      return (
        <Card>
          <CardContent className="p-6 text-center">
            <p className="text-gray-500">No Facebook campaign data available</p>
          </CardContent>
        </Card>
      );
    }

    const selectedAccount = facebookData.find(account =>
      account.account_name === selectedFacebookAccount
    );
<<<<<<< HEAD
    
    if (!selectedAccount || !selectedAccount.campaigns) {
      return renderEmptyMetrics();
=======

    // If no account is selected or the selected account has no campaigns
    if (!selectedAccount || !selectedAccount.campaigns || selectedAccount.campaigns.length === 0) {
      const emptyMetrics: SummaryMetrics = {
        totalSpend: 0,
        averageRoas: 0
      };

      return renderMetricsTable(
        [],
        emptyMetrics,
        isFacebookLoading
      );
>>>>>>> 578d4e40
    }

    const campaigns: DisplayCampaignMetric[] = selectedAccount.campaigns.map(campaign => ({
      campaignName: campaign.campaign_name,
      spend: campaign.spend || "0",
      roas: campaign.purchase_roas?.[0]?.value || "0"
    }));

    const filteredCampaigns = filterCampaigns(campaigns);
    const summaryMetrics = calculateSummaryMetrics(filteredCampaigns);

    return (
      <div>
        <MetricsCards
          summaryMetrics={summaryMetrics}
          startDate={startDate}
          endDate={endDate}
        />
        <MetricsTable
          campaigns={filteredCampaigns}
          isLoading={isFacebookLoading}
        />
      </div>
    );
  };

  const renderEmptyMetrics = () => {
    const emptyMetrics: SummaryMetrics = {
      totalSpend: 0,
      averageRoas: 0
    };

    return (
      <div>
        <MetricsCards
          summaryMetrics={emptyMetrics}
          startDate={startDate}
          endDate={endDate}
        />
        <MetricsTable
          campaigns={[]}
          isLoading={isFacebookLoading}
        />
      </div>
    );
  };

  // Handle Facebook Account Switch
  const handleFacebookAccountSwitch = (accountName: string) => {
    setIsFacebookLoading(true);
    setSelectedFacebookAccount(accountName);
    setTimeout(() => setIsFacebookLoading(false), 500);
  };

  // Main Render
  return (
    <div className="flex h-screen bg-gray-100">
      <CollapsibleSidebar />
      <div className="flex-1 flex flex-col h-screen overflow-auto">
        <header className="bg-white border-b px-6 py-4">
          <div className="flex justify-between items-center">
            <div className="flex items-center space-x-3">
              <BriefcaseBusiness className="h-6 w-6 text-primary" />
              <h1 className="text-2xl font-bold">Campaign Metrics</h1>
            </div>
            <div className="flex items-center space-x-4">
<<<<<<< HEAD
              <DatePickerWithRange 
                date={date}
                setDate={setDate}
=======
            <div className="relative">
                <input
                  type="text"
                  className="border px-4 py-2 rounded-lg w-64"
                  placeholder="Search Campaigns"
                  value={searchTerm}
                  onChange={(e) => setSearchTerm(e.target.value)}
                />
                <MagnifyingGlassIcon className="absolute right-4 top-3 h-5 w-5 text-gray-500" />
              </div>
              <DatePickerWithRange date={date} setDate={setDate}
>>>>>>> 578d4e40
                defaultDate={{
                  from: new Date(new Date().getFullYear(), new Date().getMonth(), 1),
                  to: new Date(),
                }}
              />
              {lastUpdated && (
                <span className="text-sm text-gray-600">
                  Last updated: {lastUpdated.toLocaleTimeString()}
                </span>
              )}
              <Button
                size="icon"
                onClick={() => {
                  fetchGoogleMetrics();
                  fetchFacebookMetrics();
                }}
              >
                <RefreshCw className="h-4 w-4" />
              </Button>
           
            </div>
          </div>
        </header>

        <div className="p-6 flex-1 overflow-auto">
<<<<<<< HEAD
          {/* Google Metrics Section */}
          <div className="mb-8">
            <div className="flex items-center justify-between mb-4">
              <div className="flex items-center space-x-2">
                <GoogleLogo/>
                <h2 className="text-xl font-bold">Google Campaigns</h2>
                <span className="text-black-500 font-bold md:uppercase">
                  - {googleData?.adAccountName}
                </span>
              </div>
            </div>
            {renderGoogleMetrics()}
          </div>

          {/* Facebook Metrics Section */}
          <div>
            <div className="flex items-center justify-between mb-4">
              <div className="flex items-center space-x-2">
                <FacebookLogo/>
                <h2 className="text-xl font-bold">Facebook Campaigns</h2>
=======
          {isInitialLoading ? (
            <TableSkeleton />
          ) : (
            <>
              {/* Facebook Metrics Section */}
              <div className="mb-4">
                <div className="flex items-center justify-between mb-4">
                  <div className="flex items-center space-x-2">
                    <FacebookLogo />
                    <h2 className="text-xl font-bold">Facebook Campaigns</h2>
                  </div>
                  {facebookData && facebookData.length > 0 && (
                    <DropdownMenu>
                      <DropdownMenuTrigger asChild>
                        <Button variant="outline">
                          {selectedFacebookAccount || "Select Account"}
                          <ChevronDown className="h-4 w-4 ml-1" />
                        </Button>
                      </DropdownMenuTrigger>
                      <DropdownMenuContent>
                        {facebookData.map(account => (
                          <DropdownMenuItem
                            key={account.account_name}
                            onClick={() => {
                              setIsFacebookLoading(true);
                              setSelectedFacebookAccount(account.account_name);
                              fetchFacebookMetrics(account.account_name);
                            }}
                          >
                            {account.account_name}
                          </DropdownMenuItem>
                        ))}
                      </DropdownMenuContent>
                    </DropdownMenu>
                  )}
                </div>
                {renderFacebookMetrics()}
                </div>
              {/* Google Metrics Section */}
              <div className="mt-8">
                <div className="flex items-center justify-between mb-4">
                  <div className="flex items-center space-x-2">
                    <GoogleLogo />
                    <h2 className="text-xl font-bold">Google Campaigns</h2>
                    <span className="text-black-500 font-bold md:uppercase">
                      - {googleData?.adAccountName}
                    </span>
                  </div>
                </div>
                {renderGoogleMetrics()}
>>>>>>> 578d4e40
              </div>
              {facebookData && facebookData.length > 0 && (
                <DropdownMenu>
                  <DropdownMenuTrigger asChild>
                    <Button variant="outline">
                      {selectedFacebookAccount || "Select Account"}
                      <ChevronDown className="h-4 w-4 ml-1" />
                    </Button>
                  </DropdownMenuTrigger>
                  <DropdownMenuContent>
                    {facebookData.map(account => (
                      <DropdownMenuItem
                        key={account.account_name}
                        onClick={() => handleFacebookAccountSwitch(account.account_name)}
                      >
                        {account.account_name}
                      </DropdownMenuItem>
                    ))}
                  </DropdownMenuContent>
                </DropdownMenu>
              )}
            </div>
            {renderFacebookMetrics()}
          </div>
        </div>
      </div>
    </div>
  );
};

export default CampaignMetricsPage;<|MERGE_RESOLUTION|>--- conflicted
+++ resolved
@@ -25,7 +25,6 @@
 import { DatePickerWithRange } from "@/components/dashboard_component/DatePickerWithRange";
 import { useBrand } from '@/context/BrandContext';
 import { MagnifyingGlassIcon } from "@radix-ui/react-icons";
-
 // Facebook and Google Logos (SVGs)
 const FacebookLogo = () => (
   <svg viewBox="0 0 24 24" style={{ height: '1.25rem', width: '1.25rem', fill: '#1877F2' }}>
@@ -81,17 +80,6 @@
   campaigns: FacebookCampaignMetric[];
 }
 
-// Helper function to format values
-const formatValue = (value: string | number | null): string => {
-  if (value === null || value === undefined) return '₹0.00';
-  const numberValue = typeof value === 'string' ? parseFloat(value) : value;
-  if (isNaN(numberValue)) return '₹0.00';
-  return numberValue.toLocaleString('en-IN', {
-    style: 'currency',
-    currency: 'INR',
-    minimumFractionDigits: 2,
-  });
-};
 
 // Helper function to format date
 const formatDate = (dateString: string) => {
@@ -103,94 +91,25 @@
     year: 'numeric'
   });
 };
-
-// MetricsCards Component
-const MetricsCards: React.FC<{
+interface SummaryMetrics {
+  totalSpend: number;
+  averageRoas: number;
+}
+
+interface MetricsCardsProps {
   summaryMetrics: SummaryMetrics;
   startDate: string;
   endDate: string;
-}> = ({ summaryMetrics, startDate, endDate }) => (
-  <div className="grid grid-cols-2 gap-6 mb-6">
-    <Card className="transition-all duration-200 hover:shadow-lg hover:scale-105 hover:border-blue-600">
-      <CardHeader>
-        <div className="flex items-center space-x-2">
-          <IndianRupee className="h-5 w-5 text-black-500" />
-          <CardTitle>Total Spend</CardTitle>
-        </div>
-        <CardDescription className="flex items-center mt-1">
-          <CalendarDays className="h-3 w-3 mr-1" />
-          {formatDate(startDate)} - {formatDate(endDate)}
-        </CardDescription>
-      </CardHeader>
-      <CardContent>
-        <div className="space-y-1">
-          <p className="text-3xl font-bold text-black-600">
-            {formatValue(summaryMetrics.totalSpend)}
-          </p>
-        </div>
-      </CardContent>
-    </Card>
-    
-    <Card className="transition-all duration-200 hover:shadow-lg hover:scale-105 hover:border-blue-600">
-      <CardHeader>
-        <div className="flex items-center space-x-2">
-          <TrendingUp className="h-5 w-5 text-black-500" />
-          <CardTitle>Average ROAS</CardTitle>
-        </div>
-        <CardDescription className="flex items-center mt-1">
-          <CalendarDays className="h-3 w-3 mr-1" />
-          {formatDate(startDate)} - {formatDate(endDate)}
-        </CardDescription>
-      </CardHeader>
-      <CardContent>
-        <div className="space-y-1">
-          <p className="text-3xl font-bold text-black-600">
-            {summaryMetrics.averageRoas.toFixed(2)}
-          </p>
-        </div>
-      </CardContent>
-    </Card>
-  </div>
-);
-
-<<<<<<< HEAD
-// MetricsTable Component
-const MetricsTable: React.FC<{
-  campaigns: DisplayCampaignMetric[];
-  isLoading: boolean;
-}> = ({ campaigns, isLoading }) => (
-  <Card>
-    <CardContent className="p-0">
-      <ScrollArea className="h-[300px] rounded-lg">
-        {isLoading ? (
-          <TableSkeleton />
-        ) : (
-          <Table>
-            <TableHeader className="sticky top-0 bg-gray-100 z-10">
-              <TableRow>
-                <TableCell className="font-semibold">Campaign Name</TableCell>
-                <TableCell className="font-semibold">Spend</TableCell>
-                <TableCell className="font-semibold">ROAS</TableCell>
-              </TableRow>
-            </TableHeader>
-            <TableBody>
-              {campaigns.map((campaign, index) => (
-                <TableRow key={index}>
-                  <TableCell>{campaign.campaignName}</TableCell>
-                  <TableCell>{formatValue(campaign.spend)}</TableCell>
-                  <TableCell>{campaign.roas}</TableCell>
-                </TableRow>
-              ))}
-            </TableBody>
-          </Table>
-        )}
-      </ScrollArea>
-    </CardContent>
-  </Card>
-);
-
-// Main Component
-=======
+}
+// ... (keep all interface definitions and helper functions the same)
+const MetricsCards: React.FC<MetricsCardsProps> = ({ summaryMetrics, startDate, endDate }) => {
+  const formatValue = (value: any): string => {
+    if (typeof value === "number" || !isNaN(parseFloat(value))) {
+      return `₹${parseFloat(value).toFixed(2)}`;
+    }
+    return value?.toString() || "0";
+  };
+
   return (
     <div className="grid grid-cols-2 gap-6 mb-6">
       <Card className="transition-all duration-200 hover:shadow-lg hover:scale-105 hover:border-blue-600">
@@ -235,9 +154,7 @@
     </div>
   );
 };
->>>>>>> 578d4e40
 const CampaignMetricsPage: React.FC = () => {
-  // State Management
   const [date, setDate] = useState<DateRange | undefined>({
     from: new Date(new Date().getFullYear(), new Date().getMonth(), 1),
     to: new Date()
@@ -245,7 +162,7 @@
   const [googleData, setGoogleData] = useState<GoogleData | null>(null);
   const [facebookData, setFacebookData] = useState<FacebookAccount[]>([]);
   const [selectedFacebookAccount, setSelectedFacebookAccount] = useState<string>("");
-  const [isGoogleLoading, setIsGoogleLoading] = useState(false);
+  const [isInitialLoading, setIsInitialLoading] = useState(false);
   const [isFacebookLoading, setIsFacebookLoading] = useState(false);
   const [searchTerm, setSearchTerm] = useState('');
   const [lastUpdated, setLastUpdated] = useState<Date | null>(null);
@@ -255,13 +172,19 @@
 
   const startDate = format(date?.from || new Date(), "yyyy-MM-dd");
   const endDate = format(date?.to || new Date(), "yyyy-MM-dd");
-  
-  // API Base URL
-  const baseURL = import.meta.env.PROD
-    ? import.meta.env.VITE_API_URL
-    : import.meta.env.VITE_LOCAL_API_URL;
-
-  // Helper Functions
+
+  const formatValue = (value: string | number | null): string => {
+    if (value === null || value === undefined) return '₹0.00';
+    const numberValue = typeof value === 'string' ? parseFloat(value) : value;
+    if (isNaN(numberValue)) return '₹0.00';
+    return numberValue.toLocaleString('en-IN', {
+      style: 'currency',
+      currency: 'INR',
+      minimumFractionDigits: 2,
+    });
+  };
+
+
   const calculateSummaryMetrics = (campaigns: DisplayCampaignMetric[]): SummaryMetrics => ({
     totalSpend: campaigns.reduce((sum, item) => sum + parseFloat(item.spend || "0"), 0),
     averageRoas: campaigns.reduce((sum, item) => sum + parseFloat(item.roas || "0"), 0) / (campaigns.length || 1),
@@ -274,51 +197,36 @@
     );
   };
 
-  // API Functions
-  const fetchGoogleMetrics = useCallback(async () => {
+  const fetchFacebookMetrics = async (accountName: string) => {
     if (!selectedBrandId) return;
-<<<<<<< HEAD
-    
-    setIsGoogleLoading(true);
-=======
 
     setIsFacebookLoading(true);
->>>>>>> 578d4e40
     try {
+      const baseURL = import.meta.env.PROD
+        ? import.meta.env.VITE_API_URL
+        : import.meta.env.VITE_LOCAL_API_URL;
+
       const response = await axios.post(
-        `${baseURL}/api/metrics/googleCampaign/${selectedBrandId}`,
+        `${baseURL}/api/metrics/fbCampaign/${selectedBrandId}`,
         { startDate, endDate },
         { withCredentials: true }
       );
-      setGoogleData(response.data.data);
+
+      // Update only Facebook-related state
+      setFacebookData(response.data.data);
+      setSelectedFacebookAccount(accountName);
       setLastUpdated(new Date());
     } catch (error) {
-      console.error('Error fetching Google metrics:', error);
+      console.error('Error fetching Facebook metrics:', error);
       if (axios.isAxiosError(error) && error.response?.status === 401) {
         alert('Your session has expired. Please log in again.');
         navigate('/');
       }
     } finally {
-      setIsGoogleLoading(false);
+      setIsFacebookLoading(false);
     }
-  }, [selectedBrandId, startDate, endDate, navigate, baseURL]);
-
-<<<<<<< HEAD
-  const fetchFacebookMetrics = useCallback(async () => {
-    if (!selectedBrandId) return;
-    
-    setIsFacebookLoading(true);
-    try {
-      const response = await axios.post(
-        `${baseURL}/api/metrics/fbCampaign/${selectedBrandId}`,
-        { startDate, endDate },
-        { withCredentials: true }
-      );
-      
-      setFacebookData(response.data.data);
-      if (!selectedFacebookAccount && response.data.data.length > 0) {
-        setSelectedFacebookAccount(response.data.data[0].account_name);
-=======
+  };
+
   // const fetchGoogleMetrics = async () => {
   //   if (!selectedBrandId) return;
 
@@ -369,43 +277,32 @@
       // Set initial Facebook account if available and none selected
       if (facebookResponse.data.data.length > 0 && !selectedFacebookAccount) {
         setSelectedFacebookAccount(facebookResponse.data.data[0].account_name);
->>>>>>> 578d4e40
       }
+
       setLastUpdated(new Date());
     } catch (error) {
-      console.error('Error fetching Facebook metrics:', error);
+      console.error('Error fetching metrics:', error);
       if (axios.isAxiosError(error) && error.response?.status === 401) {
         alert('Your session has expired. Please log in again.');
         navigate('/');
       }
     } finally {
-      setIsFacebookLoading(false);
+      setIsInitialLoading(false);
     }
-  }, [selectedBrandId, startDate, endDate, navigate, baseURL]);
-
-  // Initial Data Load and Refresh
+  }, [selectedBrandId, startDate, endDate, navigate, selectedFacebookAccount]);
+
   useEffect(() => {
-    const loadData = async () => {
-      await Promise.all([fetchGoogleMetrics(), fetchFacebookMetrics()]);
-    };
-
-    loadData();
-    const intervalId = setInterval(loadData, 5 * 60 * 1000);
+    fetchMetrics();
+    const intervalId = setInterval(fetchMetrics, 5 * 60 * 1000);
     return () => clearInterval(intervalId);
-  }, [fetchGoogleMetrics, fetchFacebookMetrics]);
-
-  // Section Rendering Functions
-  const renderGoogleMetrics = () => {
-    if (!googleData) return null;
-
-    const campaigns: DisplayCampaignMetric[] = googleData.campaignData.map(campaign => ({
-      campaignName: campaign.campaignName,
-      spend: campaign.spend,
-      roas: campaign.roas
-    }));
-
+  }, [fetchMetrics]);
+
+  const renderMetricsTable = (
+    campaigns: DisplayCampaignMetric[],
+    summaryMetrics: SummaryMetrics,
+    isLoading: boolean
+  ) => {
     const filteredCampaigns = filterCampaigns(campaigns);
-    const summaryMetrics = calculateSummaryMetrics(filteredCampaigns);
 
     return (
       <div className="mb-4">
@@ -414,12 +311,6 @@
           startDate={startDate}
           endDate={endDate}
         />
-<<<<<<< HEAD
-        <MetricsTable
-          campaigns={filteredCampaigns}
-          isLoading={isGoogleLoading}
-        />
-=======
         <Card>
           <CardContent className="p-0">
             <ScrollArea className="h-[300px] rounded-lg">
@@ -448,12 +339,28 @@
             </ScrollArea>
           </CardContent>
         </Card>
->>>>>>> 578d4e40
       </div>
     );
   };
 
+  const renderGoogleMetrics = () => {
+    if (!googleData) return null;
+
+    const campaigns: DisplayCampaignMetric[] = googleData.campaignData.map(campaign => ({
+      campaignName: campaign.campaignName,
+      spend: campaign.spend,
+      roas: campaign.roas
+    }));
+
+    return renderMetricsTable(
+      campaigns,
+      calculateSummaryMetrics(campaigns),
+      false
+    );
+  };
+
   const renderFacebookMetrics = () => {
+    // If there's no Facebook data at all, show empty state
     if (!facebookData || facebookData.length === 0) {
       return (
         <Card>
@@ -467,11 +374,6 @@
     const selectedAccount = facebookData.find(account =>
       account.account_name === selectedFacebookAccount
     );
-<<<<<<< HEAD
-    
-    if (!selectedAccount || !selectedAccount.campaigns) {
-      return renderEmptyMetrics();
-=======
 
     // If no account is selected or the selected account has no campaigns
     if (!selectedAccount || !selectedAccount.campaigns || selectedAccount.campaigns.length === 0) {
@@ -485,7 +387,6 @@
         emptyMetrics,
         isFacebookLoading
       );
->>>>>>> 578d4e40
     }
 
     const campaigns: DisplayCampaignMetric[] = selectedAccount.campaigns.map(campaign => ({
@@ -494,53 +395,13 @@
       roas: campaign.purchase_roas?.[0]?.value || "0"
     }));
 
-    const filteredCampaigns = filterCampaigns(campaigns);
-    const summaryMetrics = calculateSummaryMetrics(filteredCampaigns);
-
-    return (
-      <div>
-        <MetricsCards
-          summaryMetrics={summaryMetrics}
-          startDate={startDate}
-          endDate={endDate}
-        />
-        <MetricsTable
-          campaigns={filteredCampaigns}
-          isLoading={isFacebookLoading}
-        />
-      </div>
+    return renderMetricsTable(
+      campaigns,
+      calculateSummaryMetrics(campaigns),
+      isFacebookLoading
     );
   };
 
-  const renderEmptyMetrics = () => {
-    const emptyMetrics: SummaryMetrics = {
-      totalSpend: 0,
-      averageRoas: 0
-    };
-
-    return (
-      <div>
-        <MetricsCards
-          summaryMetrics={emptyMetrics}
-          startDate={startDate}
-          endDate={endDate}
-        />
-        <MetricsTable
-          campaigns={[]}
-          isLoading={isFacebookLoading}
-        />
-      </div>
-    );
-  };
-
-  // Handle Facebook Account Switch
-  const handleFacebookAccountSwitch = (accountName: string) => {
-    setIsFacebookLoading(true);
-    setSelectedFacebookAccount(accountName);
-    setTimeout(() => setIsFacebookLoading(false), 500);
-  };
-
-  // Main Render
   return (
     <div className="flex h-screen bg-gray-100">
       <CollapsibleSidebar />
@@ -552,11 +413,6 @@
               <h1 className="text-2xl font-bold">Campaign Metrics</h1>
             </div>
             <div className="flex items-center space-x-4">
-<<<<<<< HEAD
-              <DatePickerWithRange 
-                date={date}
-                setDate={setDate}
-=======
             <div className="relative">
                 <input
                   type="text"
@@ -568,7 +424,6 @@
                 <MagnifyingGlassIcon className="absolute right-4 top-3 h-5 w-5 text-gray-500" />
               </div>
               <DatePickerWithRange date={date} setDate={setDate}
->>>>>>> 578d4e40
                 defaultDate={{
                   from: new Date(new Date().getFullYear(), new Date().getMonth(), 1),
                   to: new Date(),
@@ -581,10 +436,7 @@
               )}
               <Button
                 size="icon"
-                onClick={() => {
-                  fetchGoogleMetrics();
-                  fetchFacebookMetrics();
-                }}
+                onClick={() => fetchMetrics()}
               >
                 <RefreshCw className="h-4 w-4" />
               </Button>
@@ -592,30 +444,7 @@
             </div>
           </div>
         </header>
-
         <div className="p-6 flex-1 overflow-auto">
-<<<<<<< HEAD
-          {/* Google Metrics Section */}
-          <div className="mb-8">
-            <div className="flex items-center justify-between mb-4">
-              <div className="flex items-center space-x-2">
-                <GoogleLogo/>
-                <h2 className="text-xl font-bold">Google Campaigns</h2>
-                <span className="text-black-500 font-bold md:uppercase">
-                  - {googleData?.adAccountName}
-                </span>
-              </div>
-            </div>
-            {renderGoogleMetrics()}
-          </div>
-
-          {/* Facebook Metrics Section */}
-          <div>
-            <div className="flex items-center justify-between mb-4">
-              <div className="flex items-center space-x-2">
-                <FacebookLogo/>
-                <h2 className="text-xl font-bold">Facebook Campaigns</h2>
-=======
           {isInitialLoading ? (
             <TableSkeleton />
           ) : (
@@ -666,31 +495,9 @@
                   </div>
                 </div>
                 {renderGoogleMetrics()}
->>>>>>> 578d4e40
               </div>
-              {facebookData && facebookData.length > 0 && (
-                <DropdownMenu>
-                  <DropdownMenuTrigger asChild>
-                    <Button variant="outline">
-                      {selectedFacebookAccount || "Select Account"}
-                      <ChevronDown className="h-4 w-4 ml-1" />
-                    </Button>
-                  </DropdownMenuTrigger>
-                  <DropdownMenuContent>
-                    {facebookData.map(account => (
-                      <DropdownMenuItem
-                        key={account.account_name}
-                        onClick={() => handleFacebookAccountSwitch(account.account_name)}
-                      >
-                        {account.account_name}
-                      </DropdownMenuItem>
-                    ))}
-                  </DropdownMenuContent>
-                </DropdownMenu>
-              )}
-            </div>
-            {renderFacebookMetrics()}
-          </div>
+            </>
+          )}
         </div>
       </div>
     </div>
