import { useCallback, useEffect, useMemo, useState } from "react";
import { format } from "date-fns";
import ConversionTable from "./Table";
import { useUser } from "@/context/UserContext";
import { useParams } from "react-router-dom";
import { Card, CardContent } from "@/components/ui/card";
import { Ga4Logo } from "@/pages/GeneralisedDashboard/components/OtherPlatformModalContent";
import { Button } from "@/components/ui/button";
import { Maximize, Minimize, RefreshCw } from "lucide-react";
import { TableSkeleton } from "@/components/dashboard_component/TableSkeleton";
import { DateRange } from "react-day-picker";
import createAxiosInstance from "./axiosInstance";
import PerformanceSummary from "./PerformanceSummary";
import ExcelDownload from "./ExcelDownload";
import FilterConversions from "./Filter";
import { shallowEqual, useSelector } from "react-redux";
import { RootState } from "@/store";
import { DatePickerWithRange } from "@/components/dashboard_component/DatePickerWithRange";

type ApiResponse = {
  reportType: string;
  data: Array<{
    DeviceType: string;
    MonthlyData?: Array<{ Month: string;[key: string]: any }>;
    [key: string]: any;
  }>;
};

interface CityBasedReportsProps {
  dateRange: DateRange | undefined;
}


const GenderConversion: React.FC<CityBasedReportsProps> = ({ dateRange: propDateRange }) => {
  const [date, setDate] = useState<DateRange | undefined>(propDateRange);
  const [apiResponse, setApiResponse] = useState<ApiResponse | null>(null);
  const [loading, setLoading] = useState<boolean>(true);
  const [isFullScreen, setIsFullScreen] = useState<boolean>(false);
  const componentId = 'gender-conversion'

<<<<<<< HEAD
  const {sessionsFilter , convRateFilter} = useSelector((state : RootState) => 
    state.conversionFilters[componentId] || { sessionsFilter: null, convRateFilter: null });
  const { user } = useUser();
=======
  const user = useSelector((state: RootState)=>state.user.user , shallowEqual)
>>>>>>> aff93dff
  const { brandId } = useParams();

  const toggleFullScreen = () => {
    setIsFullScreen(!isFullScreen);
  };

  const startDate = date?.from ? format(date.from, "yyyy-MM-dd") : "";
  const endDate = date?.to ? format(date.to, "yyyy-MM-dd") : "";

  const axiosInstance = createAxiosInstance();

<<<<<<< HEAD
  const fetchData = useCallback(async () => {
    setLoading(true);
    try {

      const response = await axiosInstance.post(`/api/analytics/genderConversionReport/${brandId}`, {
        userId: user?.id, startDate: startDate, endDate: endDate, sessionsFilter, convRateFilter
      }, { withCredentials: true })

      const fetchedData = response.data || [];

      setApiResponse(fetchedData);

=======
  const filters = useSelector((state: RootState) => 
    state.conversionFilters[componentId] || {} , shallowEqual
  );

  const transformedFilters = useMemo(() => {
    return Object.entries(filters).reduce<Record<string, any>>((acc, [column, filter]) => {
      if (filter) {
        const apiColumnName = {
          "Total Sessions": "sessionsFilter",
          "Avg Conv Rate": "convRateFilter",
        }[column] || column;

        acc[apiColumnName] = filter;
      }
      return acc;
    }, {});
  }, [filters]);

const fetchData = useCallback(async () => {
    setLoading(true);
    try {
        const response = await axiosInstance.post(`/api/analytics/genderConversionReport/${brandId}`, {
            userId: user?.id,
            startDate,
            endDate,  ...transformedFilters  // Spread the transformed filters
        });
        const fetchedData = response.data || [];
        setApiResponse(fetchedData);
>>>>>>> aff93dff
    } catch (error) {
      console.error("Error fetching data:", error);

    } finally {
      setLoading(false);
    }
<<<<<<< HEAD
  }, [brandId, startDate, endDate, sessionsFilter, convRateFilter]);
=======
}, [brandId, startDate, endDate, transformedFilters, user?.id]);
>>>>>>> aff93dff

  useEffect(() => {
    fetchData();
    const intervalId = setInterval(fetchData, 15 * 60 * 1000); // Refresh every 5 minutes
    return () => clearInterval(intervalId);
  }, [fetchData]);

  useEffect(() => {
    setDate(propDateRange);
  }, [propDateRange]);

  useEffect(() => {
    if (!isFullScreen) {
      setDate(propDateRange);
    }
  }, [isFullScreen, propDateRange]);

  const handleManualRefresh = () => {
    fetchData();
  };

  // Extract columns dynamically from the API response
  const primaryColumn = "Gender";
  const secondaryColumns = ["Total Sessions", "Avg Conv. Rate"];
  const monthlyDataKey = "MonthlyData";
  const monthlyMetrics = ["Sessions", "Conv. Rate"];

  return (
    <Card className={`${isFullScreen ? 'fixed inset-0 z-50 m-0' : ''}`}>
      <CardContent>
        <div className="flex flex-col md:flex-row justify-between items-start md:items-center gap-4">
          <div className="flex items-center gap-3">
            <h2 className="text-lg font-medium">Gender based Conversion</h2>
            <Ga4Logo />
          </div>
          <div className="flex flex-wrap items-center gap-3">
          {isFullScreen && <div className="transition-transform duration-300 ease-in-out hover:scale-105">
                  <DatePickerWithRange
                    date={date}
                    setDate={setDate}
                    defaultDate={{
                      from: new Date(new Date().getFullYear(), new Date().getMonth(), 1),
                      to: new Date()
                    }}
                  />
                </div>}
            <Button onClick={handleManualRefresh} disabled={loading} size="icon" variant="outline">
              <RefreshCw className={`h-4 w-4 ${loading ? 'animate-spin' : ''}`} />
            </Button>
            <FilterConversions componentId={componentId} />
            <ExcelDownload
              data={apiResponse?.data || []}
              fileName={`${primaryColumn}_Conversion_Report`}
              primaryColumn={primaryColumn}
              secondaryColumns={secondaryColumns}
              monthlyDataKey={monthlyDataKey}
              monthlyMetrics={monthlyMetrics}
              disabled={loading}
            />
            <Button onClick={toggleFullScreen} size="icon" variant="outline">
              {isFullScreen ? <Minimize className="h-4 w-4" /> : <Maximize className="h-4 w-4" />}
            </Button>
          </div>
        </div>

        <div className="rounded-md overflow-hidden">
          {loading ? (
            <TableSkeleton />
          ) : (
            <div>
              <PerformanceSummary
                data={apiResponse?.data || []}
                primaryColumn={primaryColumn}
              />
              <ConversionTable
                data={apiResponse?.data || []}
                primaryColumn={primaryColumn}
                secondaryColumns={secondaryColumns}
                monthlyDataKey={monthlyDataKey}
                monthlyMetrics={monthlyMetrics}
                isFullScreen={isFullScreen}
              />
            </div>
          )}
        </div>
      </CardContent>
    </Card>
  );
};

export default GenderConversion;<|MERGE_RESOLUTION|>--- conflicted
+++ resolved
@@ -1,7 +1,6 @@
 import { useCallback, useEffect, useMemo, useState } from "react";
 import { format } from "date-fns";
 import ConversionTable from "./Table";
-import { useUser } from "@/context/UserContext";
 import { useParams } from "react-router-dom";
 import { Card, CardContent } from "@/components/ui/card";
 import { Ga4Logo } from "@/pages/GeneralisedDashboard/components/OtherPlatformModalContent";
@@ -38,13 +37,7 @@
   const [isFullScreen, setIsFullScreen] = useState<boolean>(false);
   const componentId = 'gender-conversion'
 
-<<<<<<< HEAD
-  const {sessionsFilter , convRateFilter} = useSelector((state : RootState) => 
-    state.conversionFilters[componentId] || { sessionsFilter: null, convRateFilter: null });
-  const { user } = useUser();
-=======
   const user = useSelector((state: RootState)=>state.user.user , shallowEqual)
->>>>>>> aff93dff
   const { brandId } = useParams();
 
   const toggleFullScreen = () => {
@@ -56,20 +49,6 @@
 
   const axiosInstance = createAxiosInstance();
 
-<<<<<<< HEAD
-  const fetchData = useCallback(async () => {
-    setLoading(true);
-    try {
-
-      const response = await axiosInstance.post(`/api/analytics/genderConversionReport/${brandId}`, {
-        userId: user?.id, startDate: startDate, endDate: endDate, sessionsFilter, convRateFilter
-      }, { withCredentials: true })
-
-      const fetchedData = response.data || [];
-
-      setApiResponse(fetchedData);
-
-=======
   const filters = useSelector((state: RootState) => 
     state.conversionFilters[componentId] || {} , shallowEqual
   );
@@ -98,18 +77,13 @@
         });
         const fetchedData = response.data || [];
         setApiResponse(fetchedData);
->>>>>>> aff93dff
     } catch (error) {
       console.error("Error fetching data:", error);
 
     } finally {
       setLoading(false);
     }
-<<<<<<< HEAD
-  }, [brandId, startDate, endDate, sessionsFilter, convRateFilter]);
-=======
 }, [brandId, startDate, endDate, transformedFilters, user?.id]);
->>>>>>> aff93dff
 
   useEffect(() => {
     fetchData();
