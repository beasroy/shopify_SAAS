import { useCallback, useEffect, useMemo, useState } from "react";
import { format } from "date-fns";
import ConversionTable from "./Table";
import { useUser } from "@/context/UserContext";
import { useParams } from "react-router-dom";
import { Card, CardContent } from "@/components/ui/card";
import { Ga4Logo } from "@/pages/GeneralisedDashboard/components/OtherPlatformModalContent";
import { Button } from "@/components/ui/button";
import { Maximize, Minimize, RefreshCw } from "lucide-react";
import { TableSkeleton } from "@/components/dashboard_component/TableSkeleton";
import { DateRange } from "react-day-picker";
import createAxiosInstance from "./axiosInstance";
import PerformanceSummary from "./PerformanceSummary";
import ExcelDownload from "./ExcelDownload";
import FilterConversions from "./Filter";
import { shallowEqual, useSelector } from "react-redux";
import { RootState } from "@/store";
import { DatePickerWithRange } from "@/components/dashboard_component/DatePickerWithRange";

type ApiResponse = {
    reportType: string;
    data: Array<{
        DeviceType: string;
        MonthlyData?: Array<{ Month: string;[key: string]: any }>;
        [key: string]: any;
    }>;
};

interface CityBasedReportsProps {
    dateRange: DateRange | undefined;
}

const PageTitleConversion: React.FC<CityBasedReportsProps> = ({ dateRange: propDateRange }) => {
    const [date, setDate] = useState<DateRange | undefined>(propDateRange);
    const [apiResponse, setApiResponse] = useState<ApiResponse | null>(null);
    const [loading, setLoading] = useState<boolean>(true);
    const [isFullScreen, setIsFullScreen] = useState<boolean>(false);
    const componentId = 'pageTitle-conversion'

<<<<<<< HEAD
    const { sessionsFilter, convRateFilter } = useSelector((state: RootState) =>
        state.conversionFilters[componentId] || { sessionsFilter: null, convRateFilter: null });
    const { user } = useUser();
=======
    const user = useSelector((state: RootState) => state.user.user , shallowEqual);
>>>>>>> aff93dff
    const { brandId } = useParams();
    const toggleFullScreen = () => {
        setIsFullScreen(!isFullScreen);
    };

    const startDate = date?.from ? format(date.from, "yyyy-MM-dd") : "";
    const endDate = date?.to ? format(date.to, "yyyy-MM-dd") : "";

    const axiosInstance = createAxiosInstance();

<<<<<<< HEAD
    const fetchData = useCallback(async () => {
        setLoading(true);
        try {

=======
    const filters = useSelector((state: RootState) => 
        state.conversionFilters[componentId] || {} , shallowEqual
      );

      const transformedFilters = useMemo(() => {
        return Object.entries(filters).reduce<Record<string, any>>((acc, [column, filter]) => {
          if (filter) {
            const apiColumnName = {
              "Total Sessions": "sessionsFilter",
              "Avg Conv Rate": "convRateFilter",
            }[column] || column;
    
            acc[apiColumnName] = filter;
          }
          return acc;
        }, {});
      }, [filters]);

    const fetchData = useCallback(async () => {
        setLoading(true);
        try {
        
>>>>>>> aff93dff
            const response = await axiosInstance.post(`/api/analytics/pageTitleConversionReport/${brandId}`, {
                userId: user?.id, startDate: startDate, endDate: endDate, sessionsFilter, convRateFilter
            }, { withCredentials: true })

            const fetchedData = response.data || [];

            setApiResponse(fetchedData);

        } catch (error) {
            console.error("Error fetching data:", error);
        } finally {
            setLoading(false);
        }
<<<<<<< HEAD
    }, [brandId, startDate, endDate, sessionsFilter, convRateFilter]);
=======
    }, [brandId, startDate, endDate, transformedFilters, user?.id]);

>>>>>>> aff93dff

    useEffect(() => {
        fetchData();
        const intervalId = setInterval(fetchData, 15 * 60 * 1000); // Refresh every 10 minutes
        return () => clearInterval(intervalId);
    }, [fetchData]);

    useEffect(() => {
        setDate(propDateRange);
    }, [propDateRange]);

    useEffect(() => {
        if (!isFullScreen) {
          setDate(propDateRange);
        }
      }, [isFullScreen, propDateRange]);

    const handleManualRefresh = () => {
        fetchData();
    };

    // Extract columns dynamically from the API response
    const primaryColumn = "Page Title";
    const secondaryColumns = ["Total Sessions", "Avg Conv. Rate"];
    const monthlyDataKey = "MonthlyData";
    const monthlyMetrics = ["Sessions", "Conv. Rate"];

    return (
        <Card className={`${isFullScreen ? 'fixed inset-0 z-50 m-0' : ''} overflow-auto`}>
            <CardContent>
                <div className="flex flex-col md:flex-row justify-between items-start md:items-center gap-4">
                    <div className="flex items-center gap-3">
                        <h2 className="text-lg font-medium">Page Title based Conversion</h2>
                        <Ga4Logo />
                    </div>
                    <div className="flex flex-wrap items-center gap-3">
                        {isFullScreen && <div className="transition-transform duration-300 ease-in-out hover:scale-105">
                            <DatePickerWithRange
                                date={date}
                                setDate={setDate}
                                defaultDate={{
                                    from: new Date(new Date().getFullYear(), new Date().getMonth(), 1),
                                    to: new Date()
                                }}
                            />
                        </div>}
                        <Button onClick={handleManualRefresh} disabled={loading} size="icon" variant="outline">
                            <RefreshCw className={`h-4 w-4 ${loading ? 'animate-spin' : ''}`} />
                        </Button>
                        <FilterConversions componentId={componentId} />
                        <ExcelDownload
                            data={apiResponse?.data || []}
                            fileName={`${primaryColumn}_Conversion_Report`}
                            primaryColumn={primaryColumn}
                            secondaryColumns={secondaryColumns}
                            monthlyDataKey={monthlyDataKey}
                            monthlyMetrics={monthlyMetrics}
                            disabled={loading}
                        />
                        <Button onClick={toggleFullScreen} size="icon" variant="outline">
                            {isFullScreen ? <Minimize className="h-4 w-4" /> : <Maximize className="h-4 w-4" />}
                        </Button>
                    </div>
                </div>

                <div className="rounded-md overflow-hidden">
                    {loading ? (
                        <TableSkeleton />
                    ) : (
                        <div>
                            <PerformanceSummary
                                data={apiResponse?.data || []}
                                primaryColumn={primaryColumn}
                            />
                            <ConversionTable
                                data={apiResponse?.data || []}
                                primaryColumn={primaryColumn}
                                secondaryColumns={secondaryColumns}
                                monthlyDataKey={monthlyDataKey}
                                monthlyMetrics={monthlyMetrics}
                                isFullScreen={isFullScreen}
                            />
                        </div>
                    )}
                </div>
            </CardContent>
        </Card>
    );
};

export default PageTitleConversion;<|MERGE_RESOLUTION|>--- conflicted
+++ resolved
@@ -1,7 +1,6 @@
 import { useCallback, useEffect, useMemo, useState } from "react";
 import { format } from "date-fns";
 import ConversionTable from "./Table";
-import { useUser } from "@/context/UserContext";
 import { useParams } from "react-router-dom";
 import { Card, CardContent } from "@/components/ui/card";
 import { Ga4Logo } from "@/pages/GeneralisedDashboard/components/OtherPlatformModalContent";
@@ -37,13 +36,7 @@
     const [isFullScreen, setIsFullScreen] = useState<boolean>(false);
     const componentId = 'pageTitle-conversion'
 
-<<<<<<< HEAD
-    const { sessionsFilter, convRateFilter } = useSelector((state: RootState) =>
-        state.conversionFilters[componentId] || { sessionsFilter: null, convRateFilter: null });
-    const { user } = useUser();
-=======
     const user = useSelector((state: RootState) => state.user.user , shallowEqual);
->>>>>>> aff93dff
     const { brandId } = useParams();
     const toggleFullScreen = () => {
         setIsFullScreen(!isFullScreen);
@@ -54,12 +47,6 @@
 
     const axiosInstance = createAxiosInstance();
 
-<<<<<<< HEAD
-    const fetchData = useCallback(async () => {
-        setLoading(true);
-        try {
-
-=======
     const filters = useSelector((state: RootState) => 
         state.conversionFilters[componentId] || {} , shallowEqual
       );
@@ -82,9 +69,8 @@
         setLoading(true);
         try {
         
->>>>>>> aff93dff
             const response = await axiosInstance.post(`/api/analytics/pageTitleConversionReport/${brandId}`, {
-                userId: user?.id, startDate: startDate, endDate: endDate, sessionsFilter, convRateFilter
+                userId: user?.id, startDate: startDate, endDate: endDate, ...transformedFilters
             }, { withCredentials: true })
 
             const fetchedData = response.data || [];
@@ -96,12 +82,8 @@
         } finally {
             setLoading(false);
         }
-<<<<<<< HEAD
-    }, [brandId, startDate, endDate, sessionsFilter, convRateFilter]);
-=======
     }, [brandId, startDate, endDate, transformedFilters, user?.id]);
 
->>>>>>> aff93dff
 
     useEffect(() => {
         fetchData();
