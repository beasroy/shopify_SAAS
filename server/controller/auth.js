--- conflicted
+++ resolved
@@ -517,23 +517,17 @@
 export const getShopifyAuthUrl = (req, res) => {
   const { shop } = req.body;
 
-  if (!shop) {
-    return res.status(400).json({ error: "Shop name is required" });
-  }
-
-<<<<<<< HEAD
+    if (!shop) {
+        return res.status(400).json({ error: 'Shop name is required' });
+    }
+
+    // Remove .myshopify.com if present
+    const cleanShop = shop.replace('.myshopify.com', '');
+
   const SCOPES =
     "read_analytics, write_returns, read_returns, write_orders, read_orders, write_products, read_products";
 
-  const authUrl = `https://${shop}/admin/oauth/authorize?client_id=${process.env.SHOPIFY_CLIENT_ID}&scope=${SCOPES}&redirect_uri=${process.env.SHOPIFY_REDIRECT_URI}`;
-=======
-    // Remove .myshopify.com if present
-    const cleanShop = shop.replace('.myshopify.com', '');
-
-    const SCOPES = "read_analytics, write_returns, read_returns, write_orders, read_orders, write_products, read_products"
-
     const authUrl = `https://${cleanShop}.myshopify.com/admin/oauth/authorize?client_id=${process.env.SHOPIFY_CLIENT_ID}&scope=${SCOPES}&redirect_uri=${process.env.SHOPIFY_REDIRECT_URI}`;
->>>>>>> 07522127
 
   res.json({ success: true, authUrl });
 };
@@ -579,11 +573,12 @@
       }
     );
 
-    const shopData = shopResponse.data.shop;
-    const shopId = shopData.id;
-    const shopName = shopData.name;
-    const ownerEmail = shopData.email;
-    const ownerName = shopData.shop_owner;
+        const shopData = shopResponse.data.shop;
+        const shopId = shopData.id;
+        const shopName = shopData.name;
+        const ownerEmail = shopData.email;
+        const ownerName = shopData.shop_owner;
+        const storeCurrency = shopData.currency || 'USD';
 
     // Step 3: Find or create user
     const emailToUse = ownerEmail || `${shopName}@${shop}`;
@@ -599,63 +594,8 @@
       await user.save();
     }
 
-<<<<<<< HEAD
     // Step 4: Find or create brand
     let brand = await Brand.findOne({ "shopifyAccount.shopName": shop });
-
-    if (brand) {
-      brand.shopifyAccount.shopifyAccessToken = accessToken;
-      brand.shopifyAccount.shopId = shopId;
-      await brand.save();
-
-      if (!user.brands.includes(brand._id.toString())) {
-        user.brands.push(brand._id);
-        await user.save();
-      }
-    } else {
-      brand = new Brand({
-        name: shopName,
-        shopifyAccount: {
-          shopName: shop,
-          shopifyAccessToken: accessToken,
-          shopId: shopId,
-        },
-      });
-      await brand.save();
-
-      user.brands.push(brand._id);
-      await user.save();
-    }
-
-    // Step 5: Create subscription if not exists
-    let subscription = await Subscription.findOne({
-      brandId: brand._id.toString(),
-      shopId: shopId,
-    });
-=======
-        const shopData = shopResponse.data.shop;
-        const shopId = shopData.id;
-        const shopName = shopData.name;
-        const ownerEmail = shopData.email;
-        const ownerName = shopData.shop_owner;
-        const storeCurrency = shopData.currency || 'USD';
-
-        // Step 3: Find or create user
-        const emailToUse = ownerEmail || `${shopName}@${shop}`;
-        let user = await User.findOne({ email: emailToUse });
-
-        if (!user) {
-            user = new User({
-                username: ownerName || shopName,
-                email: emailToUse,
-                method: 'shopify',
-                brands: []
-            });
-            await user.save();
-        }
-
-        // Step 4: Find or create brand
-        let brand = await Brand.findOne({ 'shopifyAccount.shopName': shop });
 
         if (brand) {
             brand.shopifyAccount.shopifyAccessToken = accessToken;
@@ -679,10 +619,15 @@
             });
             await brand.save();
 
-            user.brands.push(brand._id);
-            await user.save();
-        }
->>>>>>> 07522127
+      user.brands.push(brand._id);
+      await user.save();
+    }
+
+    // Step 5: Create subscription if not exists
+    let subscription = await Subscription.findOne({
+      brandId: brand._id.toString(),
+      shopId: shopId,
+    });
 
     if (!subscription) {
       subscription = new Subscription({
